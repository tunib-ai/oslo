--- conflicted
+++ resolved
@@ -498,10 +498,6 @@
                     ParallelMode.TENSOR_2P5D_COL,
                 )
         if self.gather_output:
-<<<<<<< HEAD
-            outputs = all_gather_tensor_2p5d(
-                outputs,
-=======
             output = all_gather_tensor_2p5d(
                 output,
                 dim=0,
@@ -510,7 +506,6 @@
             ).clone()
             output = all_gather_tensor_2p5d(
                 output,
->>>>>>> 731650cf
                 dim=-1,
                 parallel_context=self.parallel_context,
                 col_parallel_mode=ParallelMode.TENSOR_2P5D_ROW,
