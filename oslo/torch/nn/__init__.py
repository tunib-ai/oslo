--- conflicted
+++ resolved
@@ -28,7 +28,6 @@
     Linear2p5D,
     RowParallelLinear,
 )
-<<<<<<< HEAD
 from oslo.torch.nn.modules.functional import (
     fused_gelu,
     fused_bias_gelu,
@@ -48,7 +47,5 @@
     MixedFusedRMSNorm,
     FusedRMSNorm,
 )
-=======
 
-from oslo.torch.nn.modules.softmax import FusedScaleMaskSoftmax
->>>>>>> 8413a112
+from oslo.torch.nn.modules.softmax import FusedScaleMaskSoftmax