--- conflicted
+++ resolved
@@ -9,10 +9,7 @@
 from oslo.torch.distributed import ParallelMode
 from oslo.torch.nn.parallel.utils import get_parallel_context
 
-<<<<<<< HEAD
-=======
 FORWARD_MAP = {}
->>>>>>> 709a76c3
 
 ### PP p2p com setup:
 #   PPPreFwdP2PCom      PPPostFwdP2PCom
@@ -30,96 +27,52 @@
 
 def _pp_pre_fwd_p2p_com(input_, module_rank, module_rank_parent, parallel_context):
     rank = dist.get_rank()
-<<<<<<< HEAD
-    print(
-        f"B, {input_.requires_grad}, rank: {rank}, module_rank: {module_rank}, module_rank_parent: {module_rank_parent}, input_.device.index: {input_.device.index}"
-    )
-    if (
-        input_.device.index != module_rank
-    ):  # device of input should be the same as module_rank
-        if input_.device.index == rank:  # if input_ is on our rank we send
-            print(
-                f"C1a, rank: {rank}, module_rank: {module_rank}, module_rank_parent: {module_rank_parent}, input_.device.index: {input_.device.index}"
-            )
-            send(
-                data=input_,
-                src_rank=module_rank,
-                dst_rank=module_rank,
-                parallel_context=parallel_context,
-            )
-            print(
-                f"C1b, rank: {rank}, module_rank: {module_rank}, module_rank_parent: {module_rank_parent}, input_.device.index: {input_.device.index}"
-            )
-        elif module_rank == rank:  # if the module rank is our rank we receive input_
-            print(
-                f"C2a, rank: {rank}, module_rank: {module_rank}, module_rank_parent: {module_rank_parent}, input_.device.index: {input_.device.index}"
-            )
-            # input_ = torch.empty(input_.shape, device=rank) # TO DO: Check buffer preallocation!
-            input_buffer = recv(
-                src_rank=input_.device.index,
-                dst_rank=input_.device.index,
-                parallel_context=parallel_context,
-            )
-            print(
-                f"C2b, rank: {rank}, module_rank: {module_rank}, module_rank_parent: {module_rank_parent}, input_.device.index: {input_.device.index}"
-            )
-        if module_rank == rank:  # if the module rank is our rank we receive input_
-            return input_buffer
-    else:  # input_ and module are on the same rank
-        print(
-            f"D, {input_.requires_grad}, rank: {rank}, module_rank: {module_rank}, module_rank_parent: {module_rank_parent}, input_.device.index: {input_.device.index}"
-        )
-=======
-    print(f"pre_fwd, rank: {rank}, module_rank: {module_rank}, module_rank_parent: {module_rank_parent}, input_.device.index: {input_.device.index}")
+    print(f"pre_fwd, {input_.requires_grad}, rank: {rank}, module_rank: {module_rank}, module_rank_parent: {module_rank_parent}, input_.device.index: {input_.device.index}")
     if input_.device.index != module_rank:  # device of input should be the same as module_rank
         if input_.device.index == rank: # if input_ is on our rank we send
             print(f"pre_fwd-before_send, rank: {rank}, module_rank: {module_rank}, module_rank_parent: {module_rank_parent}, input_.device.index: {input_.device.index}")
-            send(data=input_, src_rank=rank, dst_rank=module_rank, parallel_context=parallel_context)
+            send(
+              data=input_, 
+              src_rank=rank, 
+              dst_rank=module_rank, 
+              parallel_context=parallel_context
+            )
             print(f"pre_fwd-after_send, rank: {rank}, module_rank: {module_rank}, module_rank_parent: {module_rank_parent}, input_.device.index: {input_.device.index}")
         elif module_rank == rank: # if the module rank is our rank we receive input_
             print(f"pre_fwd-before_recv, rank: {rank}, module_rank: {module_rank}, module_rank_parent: {module_rank_parent}, input_.device.index: {input_.device.index}")
             #input_ = torch.empty(input_.shape, device=rank) # TO DO: Check buffer preallocation!
-            input_buffer = recv(src_rank=input_.device.index, dst_rank=rank, parallel_context=parallel_context)
+            input_buffer = recv(
+              src_rank=input_.device.index, 
+              dst_rank=rank, 
+              parallel_context=parallel_context
+            )
             print(f"pre_fwd-after_recv, rank: {rank}, module_rank: {module_rank}, module_rank_parent: {module_rank_parent}, input_.device.index: {input_.device.index}")
         if input_.device.index == rank:
             return input_
         elif module_rank == rank: # if the module rank is our rank we receive input_
             return input_buffer
     else: # input_ and module are on the same rank
-        print(f"pre_fwd-no_comm, rank: {rank}, module_rank: {module_rank}, module_rank_parent: {module_rank_parent}, input_.device.index: {input_.device.index}")
->>>>>>> 709a76c3
+        print(f"pre_fwd-no_comm, {input_.requires_grad}, rank: {rank}, module_rank: {module_rank}, module_rank_parent: {module_rank_parent}, input_.device.index: {input_.device.index}")
         return input_
 
 
 def _pp_post_bwd_p2p_com(input_grad, module_rank, module_rank_parent, parallel_context):
     rank = dist.get_rank()
     if input_grad.device.index != module_rank_parent:
-<<<<<<< HEAD
-        if module_rank == rank:  # if input_grad is on our rank we send
+        if module_rank == rank: # if input_grad is on our rank we send
             send(
-                data=input_grad,
-                src_rank=module_rank_parent,
-                dst_rank=module_rank_parent,
-                parallel_context=parallel_context,
-            )
-        elif (
-            module_rank_parent == rank
-        ):  # if the parent rank is our rank we receive output
+              data=input_grad, 
+              src_rank=rank, 
+              dst_rank=module_rank_parent, 
+              parallel_context=parallel_context
+            )
+        elif module_rank_parent == rank: # if the parent rank is our rank we receive output
             input_grad = recv(
-                src_rank=module_rank,
-                dst_rank=module_rank,
-                parallel_context=parallel_context,
-            )
-        if (
-            module_rank_parent == rank
-        ):  # if the parent rank is our rank we receive output
-=======
-        if module_rank == rank: # if input_grad is on our rank we send
-            send(data=input_grad, src_rank=rank, dst_rank=module_rank_parent, parallel_context=parallel_context)
-        elif module_rank_parent == rank: # if the parent rank is our rank we receive output
-            input_grad = recv(src_rank=module_rank, dst_rank=rank, parallel_context=parallel_context)
+              src_rank=module_rank, 
+              dst_rank=rank, 
+              parallel_context=parallel_context
+            )
         if module_rank_parent == rank: # if the parent rank is our rank we receive output
->>>>>>> 709a76c3
             return input_grad
     else:  # data_out and module are on the same rank
         return input_grad
@@ -180,32 +133,20 @@
 def _pp_post_fwd_p2p_com(output_, module_rank, module_rank_parent, parallel_context):
     rank = dist.get_rank()
     if output_.device.index != module_rank_parent:
-<<<<<<< HEAD
-        if module_rank == rank:  # if output_ is on our rank we send
+        if module_rank == rank: # if output_ is on our rank we send
             send(
-                data=output_,
-                src_rank=module_rank_parent,
-                dst_rank=module_rank_parent,
-                parallel_context=parallel_context,
-            )
-        elif (
-            module_rank_parent == rank
-        ):  # if the parent rank is our rank we receive output_
+              data=output_, 
+              src_rank=rank, 
+              dst_rank=module_rank_parent, 
+              parallel_context=parallel_context
+            )
+        elif module_rank_parent == rank: # if the parent rank is our rank we receive output_
             output_ = recv(
-                src_rank=module_rank,
-                dst_rank=module_rank,
-                parallel_context=parallel_context,
-            )
-        if (
-            module_rank_parent == rank
-        ):  # if the parent rank is our rank we receive output_
-=======
-        if module_rank == rank: # if output_ is on our rank we send
-            send(data=output_, src_rank=rank, dst_rank=module_rank_parent, parallel_context=parallel_context)
-        elif module_rank_parent == rank: # if the parent rank is our rank we receive output_
-            output_ = recv(src_rank=module_rank, dst_rank=rank, parallel_context=parallel_context)
+              src_rank=module_rank, 
+              dst_rank=rank, 
+              parallel_context=parallel_context
+            )
         if module_rank_parent == rank: # if the parent rank is our rank we receive output_
->>>>>>> 709a76c3
             return output_
     else:  # data_out and module are on the same rank
         print(f"_pp_post_fwd_p2p_com passed, {output_.requires_grad}, {id(output_)}")
@@ -218,30 +159,20 @@
     print(f"backward!!! rank: {rank}, grad @ {output_grad.device}")
 
     if output_grad.device.index != module_rank:
-<<<<<<< HEAD
-        if output_grad.device.index == rank:  # if output_grad is on our rank we send
+        if output_grad.device.index == rank: # if output_grad is on our rank we send
             send(
-                data=output_grad,
-                src_rank=module_rank,
-                dst_rank=module_rank,
-                parallel_context=parallel_context,
-            )
-        elif (
-            module_rank == rank
-        ):  # if the module rank is our rank we receive output_grad
+              data=output_grad, 
+              src_rank=rank, 
+              dst_rank=module_rank, 
+              parallel_context=parallel_context
+            )
+        elif module_rank == rank: # if the module rank is our rank we receive output_grad
             output_grad = recv(
-                src_rank=output_grad.device.index,
-                dst_rank=output_grad.device.index,
-                parallel_context=parallel_context,
-            )
-        if module_rank == rank:  # if the module rank is our rank we receive output_grad
-=======
-        if output_grad.device.index == rank: # if output_grad is on our rank we send
-            send(data=output_grad, src_rank=rank, dst_rank=module_rank, parallel_context=parallel_context)
-        elif module_rank == rank: # if the module rank is our rank we receive output_grad
-            output_grad = recv(src_rank=output_grad.device.index, dst_rank=rank, parallel_context=parallel_context)
+              src_rank=output_grad.device.index, 
+              dst_rank=rank, 
+              parallel_context=parallel_context
+            )
         if module_rank == rank: # if the module rank is our rank we receive output_grad
->>>>>>> 709a76c3
             return output_grad
     else:  # data_out_grad and module are on the same rank
         return output_grad
@@ -302,8 +233,27 @@
     FORWARD_MAP[module.__class__.__qualname__ + str(id(module))] = (module.forward, rank, rank_parent, pre_com, post_com)
 
     def new_forward(*args, **kwargs):
-<<<<<<< HEAD
+        frame = inspect.currentframe()
+        while hasattr(frame, "f_back"):
+            f_locals = frame.f_locals
+            if "self" in f_locals and isinstance(f_locals["self"], nn.Module):
+                break
+            else:
+                frame = frame.f_back
+
+        caller_module = frame.f_locals["self"]
+        print(f'{caller_module.__class__.__qualname__} + {len(args)}')
+        x = args[0]
+        assert isinstance(x, torch.Tensor)
+
+        forward = FORWARD_MAP[caller_module.__class__.__qualname__ + str(id(caller_module))][0]
+        rank = FORWARD_MAP[caller_module.__class__.__qualname__ + str(id(caller_module))][1]
+        rank_parent = FORWARD_MAP[caller_module.__class__.__qualname__ + str(id(caller_module))][2]
+        pre_com = FORWARD_MAP[caller_module.__class__.__qualname__ + str(id(caller_module))][3]
+        post_com = FORWARD_MAP[caller_module.__class__.__qualname__ + str(id(caller_module))][4]
+
         if hasattr(module, "oslo_parallel") and hasattr(module, "oslo_pp_parent_rank"):
+            assert pre_com is not None and post_com is not None
             args, kwargs = pre_com(rank, rank_parent, parallel_context, *args, **kwargs)
             x = forward(*args, **kwargs)
 
@@ -318,28 +268,7 @@
 
             if wrapped:
                 (x,) = x
-=======
-        frame = inspect.currentframe()
-        while hasattr(frame, "f_back"):
-            f_locals = frame.f_locals
-            if "self" in f_locals and isinstance(f_locals["self"], nn.Module):
-                break
-            else:
-                frame = frame.f_back
-
-        caller_module = frame.f_locals["self"]
-        print(f'{caller_module.__class__.__qualname__} + {len(args)}')
-        x = args[0]
-        assert isinstance(x, torch.Tensor)
-
-        forward = FORWARD_MAP[caller_module.__class__.__qualname__ + str(id(caller_module))][0]
-        rank = FORWARD_MAP[caller_module.__class__.__qualname__ + str(id(caller_module))][1]
-        rank_parent = FORWARD_MAP[caller_module.__class__.__qualname__ + str(id(caller_module))][2]
-        pre_com = FORWARD_MAP[caller_module.__class__.__qualname__ + str(id(caller_module))][3]
-        post_com = FORWARD_MAP[caller_module.__class__.__qualname__ + str(id(caller_module))][4]
-
-        if hasattr(module, "oslo_parallel") and hasattr(module, "oslo_pp_parent_rank"):
-            assert pre_com is not None and post_com is not None
+            
             print("fwd0", dist.get_rank(), rank, rank_parent, type(x))
 
             x = pre_com((x, rank, rank_parent, parallel_context))
@@ -351,7 +280,6 @@
             print("fwd2", dist.get_rank(), rank, rank_parent, type(x))
             x = post_com((x, rank, rank_parent, parallel_context))
             print("fwd3", dist.get_rank(), rank, rank_parent, type(x))
->>>>>>> 709a76c3
         else:
             x = forward(*args, **kwargs)
         return x
@@ -404,15 +332,9 @@
 def wrap_nn_modules(m, parallel_context):
     """Wraps every nn.Module object in a PPModuleWrapper object."""
     for child_name, child in m.named_children():
-<<<<<<< HEAD
-        if isinstance(child, nn.Module) and not (hasattr(child, "has_hook")):
-            add_hook(child)
-        wrap_nn_modules(child)
-=======
         if isinstance(child, nn.Module) and not(hasattr(child, "has_hook")):
             add_hook(child, parallel_context)
         wrap_nn_modules(child, parallel_context)
->>>>>>> 709a76c3
 
 
 def check_wrap_nn_modules(m):
