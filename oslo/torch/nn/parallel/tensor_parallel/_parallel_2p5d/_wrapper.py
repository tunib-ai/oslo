import copy

import torch
import torch.nn as nn

from oslo.torch.distributed import ParallelContext, ParallelMode

from oslo.torch.nn.modules.embedding import (
    VocabParallelEmbedding2p5D,
    VocabUtility,
    Embedding2p5D,
)
from oslo.torch.nn.modules.linear import Linear, Linear2p5D
from oslo.torch.nn.modules.layer_norm import LayerNorm2p5D
<<<<<<< HEAD
from oslo.torch.nn.parallel.tensor_parallel._parallel_2p5d._ops import (
    split_batch_2p5d,
    gather_2d,
    gather_1d,
)

=======
from oslo.torch.distributed.nn.functional import (
    scatter,
)
>>>>>>> abd9906e
from oslo.torch.nn.parallel.tensor_parallel.mapping import (
    TensorParallelMapping,
)
from oslo.torch.nn.parallel.tensor_parallel._base_wrapper import (
    BaseTensorParallelWrapper,
)

from oslo.torch.nn.parallel.utils import (
    _update_module_arguments,
    is_huggingface_model,
    is_oslo_model,
)
from oslo.transformers.mapping_utils import (
    _TensorParallelMappingForHuggingFace,
)

from oslo.transformers.constants import BATCH_DIMENSIONS


class _TensorParallel2p5D(BaseTensorParallelWrapper):
    """
    PyTorch module for 2.5D tensor parallelism

    Args:
        module (nn.Module): model object
        parallel_context (ParallelContext): parallel context object
    """

    def __init__(
        self,
        module: nn.Module,
        parallel_context: ParallelContext,
        mapping: dict = None,
        module_args: dict = None,
    ):
        super().__init__(module, parallel_context, mapping, module_args)
        self.module = module
        self.parallel_context = parallel_context
        self.device = torch.cuda.current_device()

        if mapping is None:
            if is_huggingface_model(module):
                mapping = _TensorParallelMappingForHuggingFace().get_mapping(module)
            else:
                raise ValueError(
                    "`mapping` must be input if the model is not huggingface model."
                )

        if module_args is None:
            if is_huggingface_model(module):
                module_args = module.config
            else:
                raise ValueError(
                    "`config` must be input if the model is not huggingface model."
                )

        self.config = module_args
        self.tensor_parallel_mapping = TensorParallelMapping(mapping)
        self._parallelize()

    def forward(self, *args, **kwargs):
        assert len(args) == 0, (
            "2.5D tensor parallel model only supports ``**kwargs`` input (keyword arguments). "
            "If you wrote code like ``model(input_ids, labels)``, "
            "please modify your code like ``model(input_ids=input_ids, labels=labels)``."
        )
        if not is_oslo_model(self.module):
            kwargs = {
                key: scatter(
                    value,
                    dim=BATCH_DIMENSIONS[key],
                    parallel_context=self.parallel_context,
                    parallel_mode=ParallelMode.TENSOR_2P5D_COL,
                )
                if key in BATCH_DIMENSIONS
                else value
                for key, value in kwargs.items()
            }
        return self.module(*args, **kwargs)

    @torch.no_grad()
    def _parallelize(self):
        self._update_mp_arguments()
        self._parallelize_embedding()
        self._parallalize_linear()
        self._parallelize_layernorm()
        self._parallelize_head()
        _update_module_arguments(self.module, parallel_context=self.parallel_context)

    def _update_mp_arguments(self):
        for module in self.module.modules():
            for elem in self.tensor_parallel_mapping.update_attrs(self.module):
                if hasattr(module, elem.name):
                    tesseract_dim = self.parallel_context.get_world_size(
                        ParallelMode.TENSOR_2P5D_COL
                    )
                    assert (
                        getattr(module, elem.name) % tesseract_dim == 0
                    ), f"{elem.name} ({getattr(module, elem.name)}) must be divisible by tesseract_dim ({tesseract_dim})."
                    reduced_arg = getattr(module, elem.name) // tesseract_dim
                    setattr(module, elem.name, reduced_arg)

    def _parallelize_embedding(self):
        for module in self.module.modules():
            if isinstance(module, nn.Embedding):
                self._slice_embedding(
                    module=module,
                )

    def _parallalize_linear(self):
        for param_name, module in self.module.named_modules():
            if self.tensor_parallel_mapping.is_column_parallel(
                self.module, param_name
            ) or self.tensor_parallel_mapping.is_row_parallel(self.module, param_name):
                self._slice_linear(
                    module=module,
                    reversed=self.tensor_parallel_mapping.is_reversed(
                        self.module, param_name
                    ),
                    fusion_degree=self.tensor_parallel_mapping.get_combined_qkv_degree(
                        self.module, param_name, module
                    ),
                    slice_bias=True,
                )

    def _parallelize_layernorm(self):
        for module in self.module.modules():
            if isinstance(module, nn.LayerNorm):
                self._slice_layernorm(
                    module=module,
                )

    def _parallelize_head(self):
        for param_name, module in self.module.named_modules():
            if self.tensor_parallel_mapping.is_head(
                self.module, param_name
            ) and isinstance(module, nn.Linear):
                self._slice_head(
                    module=module,
                    reversed=self.tensor_parallel_mapping.is_reversed(
                        self.module, param_name
                    ),
                    gather_output=self.tensor_parallel_mapping.is_gather_output(
                        self.module, param_name
                    ),
                )

    @staticmethod
    def _deconstruct_combined_qkv(tensor, tessearct_dim, fusion_degree, is_bias=False):
        if is_bias:
            tensor = [
                [tensor[j * tessearct_dim + k] for k in range(tessearct_dim)]
                for j in range(fusion_degree)
            ]
            tensor = list(map(lambda x: torch.cat([*x], dim=0), zip(*tensor)))
            tensor = [tensor[j] for j in range(tessearct_dim)]
        else:
            tensor = [
                [
                    tensor[i][j * tessearct_dim + k]
                    for i in range(tessearct_dim)
                    for k in range(tessearct_dim)
                ]
                for j in range(fusion_degree)
            ]
            tensor = list(map(lambda x: torch.cat([*x], dim=0), zip(*tensor)))
            tensor = [
                [tensor[i * tessearct_dim + j] for j in range(tessearct_dim)]
                for i in range(tessearct_dim)
            ]
        return tensor

    def _slice_embedding(self, module):
        tesseract_dim = self.parallel_context.get_world_size(
            ParallelMode.TENSOR_2P5D_COL
        )
        row_rank = self.parallel_context.get_local_rank(ParallelMode.TENSOR_2P5D_ROW)
        col_rank = self.parallel_context.get_local_rank(ParallelMode.TENSOR_2P5D_COL)
        dep_rank = self.parallel_context.get_local_rank(ParallelMode.TENSOR_2P5D_DEP)

        if module is self.module.get_input_embeddings():
            (
                vocab_start_index,
                vocab_end_index,
            ) = VocabUtility.vocab_range_from_global_vocab_size(
                module.num_embeddings, col_rank, tesseract_dim
            )

            weight_list = module.weight.data.chunk(tesseract_dim, dim=1)
            weight_list = [weight.chunk(tesseract_dim, dim=0) for weight in weight_list]

            module.weight.data = weight_list[row_rank][col_rank].contiguous()

            _update_module_arguments(
                module=module,
                vocab_start_index=vocab_start_index,
                vocab_end_index=vocab_end_index,
                parallel_context=self.parallel_context,
                tesseract_dim=tesseract_dim,
                num_embeddings=module.weight.size()[0],
                embedding_dim=module.weight.size()[1],
                orig_module=copy.deepcopy(module.__class__),
            )
            module.__class__ = VocabParallelEmbedding2p5D
        else:
            weight_list = module.weight.data.chunk(tesseract_dim, dim=1)
            weight_list = [weight.chunk(tesseract_dim, dim=1) for weight in weight_list]
            module.weight.data = weight_list[row_rank][col_rank].contiguous()

            _update_module_arguments(
                module=module,
                parallel_context=self.parallel_context,
                tesseract_dim=tesseract_dim,
                embedding_dim=module.weight.size()[1],
                orig_module=copy.deepcopy(module.__class__),
            )
            module.__class__ = Embedding2p5D

        if hasattr(module.weight, "oslo_parallel"):
            module.weight.oslo_parallel[ParallelMode.TENSOR_2P5D_ROW] = row_rank
            module.weight.oslo_parallel[ParallelMode.TENSOR_2P5D_COL] = col_rank
            module.weight.oslo_parallel[ParallelMode.TENSOR_2P5D_DEP] = dep_rank
        else:
            module.weight.oslo_parallel = {
                ParallelMode.TENSOR_2P5D_ROW: row_rank,
                ParallelMode.TENSOR_2P5D_COL: col_rank,
                ParallelMode.TENSOR_2P5D_DEP: dep_rank,
            }

    def _slice_linear(self, module, reversed, fusion_degree, slice_bias):
        tesseract_dim = self.parallel_context.get_world_size(
            ParallelMode.TENSOR_2P5D_COL
        )
        row_rank = self.parallel_context.get_local_rank(ParallelMode.TENSOR_2P5D_ROW)
        col_rank = self.parallel_context.get_local_rank(ParallelMode.TENSOR_2P5D_COL)
        dep_rank = self.parallel_context.get_local_rank(ParallelMode.TENSOR_2P5D_DEP)
        data_parallel_rank = self.parallel_context.get_local_rank(ParallelMode.DATA)
        pipeline_parallel_rank = self.parallel_context.get_local_rank(
            ParallelMode.PIPELINE
        )
        tensor_parallel_size = self.parallel_context.get_world_size(ParallelMode.TENSOR)
        pipeline_parallel_size = self.parallel_context.get_world_size(
            ParallelMode.PIPELINE
        )

        if reversed:
            module.weight.data = module.weight.data.t()

        weight_list = module.weight.data.chunk(tesseract_dim, dim=1)
        weight_list = [
            weight.chunk(fusion_degree * tesseract_dim, dim=0) for weight in weight_list
        ]

        if fusion_degree > 1:
            weight_list = self._deconstruct_combined_qkv(
                weight_list,
                tesseract_dim,
                fusion_degree,
                is_bias=False,
            )

        module.weight.data = weight_list[row_rank][col_rank].contiguous()

        if hasattr(module.weight, "oslo_parallel"):
            module.weight.oslo_parallel[ParallelMode.TENSOR_2P5D_ROW] = row_rank
            module.weight.oslo_parallel[ParallelMode.TENSOR_2P5D_COL] = col_rank
            module.weight.oslo_parallel[ParallelMode.TENSOR_2P5D_DEP] = dep_rank
        else:
            module.weight.oslo_parallel = {
                ParallelMode.TENSOR_2P5D_ROW: row_rank,
                ParallelMode.TENSOR_2P5D_COL: col_rank,
                ParallelMode.TENSOR_2P5D_DEP: dep_rank,
            }

        if hasattr(module, "bias") and module.bias is not None:
            if slice_bias is True and module.bias.dim() >= 1:
                bias_list = module.bias.data.chunk(fusion_degree * tesseract_dim, dim=0)

                if fusion_degree > 1:
                    bias_list = self._deconstruct_combined_qkv(
                        bias_list,
                        tesseract_dim,
                        fusion_degree,
                        is_bias=True,
                    )

                module.bias.data = bias_list[row_rank].contiguous()

                if hasattr(module.bias, "oslo_parallel"):
                    module.bias.oslo_parallel[ParallelMode.TENSOR_2P5D_ROW] = row_rank
                    module.bias.oslo_parallel[ParallelMode.TENSOR_2P5D_COL] = col_rank
                    module.weight.oslo_parallel[ParallelMode.TENSOR_2P5D_DEP] = dep_rank
                else:
                    module.bias.oslo_parallel = {
                        ParallelMode.TENSOR_2P5D_ROW: row_rank,
                        ParallelMode.TENSOR_2P5D_COL: col_rank,
                        ParallelMode.TENSOR_2P5D_DEP: dep_rank,
                    }

        _update_module_arguments(
            module=module,
            in_features=module.weight.size()[1],
            out_features=module.weight.size()[0],
            parallel_context=self.parallel_context,
            tesseract_dim=tesseract_dim,
            row_rank=row_rank,
            col_rank=col_rank,
            dep_rank=dep_rank,
            data_parallel_rank=data_parallel_rank,
            pipeline_parallel_rank=pipeline_parallel_rank,
            tensor_parallel_size=tensor_parallel_size,
            pipeline_parallel_size=pipeline_parallel_size,
            reversed=reversed,
            fusion_degree=fusion_degree,
            orig_module=copy.deepcopy(module.__class__),
            skip_bias_add=module.skip_bias_add
            if hasattr(module, "skip_bias_add")
            else False,
            gather_output=False,
        )
        module.__class__ = Linear2p5D
        return module

    def _slice_layernorm(self, module):
        tesseract_dim = self.parallel_context.get_world_size(
            ParallelMode.TENSOR_2P5D_COL
        )
        row_rank = self.parallel_context.get_local_rank(ParallelMode.TENSOR_2P5D_ROW)
        col_rank = self.parallel_context.get_local_rank(ParallelMode.TENSOR_2P5D_COL)
        dep_rank = self.parallel_context.get_local_rank(ParallelMode.TENSOR_2P5D_DEP)
        data_parallel_rank = self.parallel_context.get_local_rank(ParallelMode.DATA)
        pipeline_parallel_rank = self.parallel_context.get_local_rank(
            ParallelMode.PIPELINE
        )
        tensor_parallel_size = self.parallel_context.get_world_size(ParallelMode.TENSOR)
        pipeline_parallel_size = self.parallel_context.get_world_size(
            ParallelMode.PIPELINE
        )

        if hasattr(module, "weight") and module.weight is not None:
            if module.weight.dim() >= 1:
                weight_list = module.weight.data.chunk(tesseract_dim, dim=0)
                module.weight.data = weight_list[row_rank].contiguous()

                if hasattr(module.weight, "oslo_parallel"):
                    module.weight.oslo_parallel[ParallelMode.TENSOR_2P5D_ROW] = row_rank
                    module.weight.oslo_parallel[ParallelMode.TENSOR_2P5D_COL] = col_rank
                    module.weight.oslo_parallel[ParallelMode.TENSOR_2P5D_DEP] = dep_rank
                else:
                    module.weight.oslo_parallel = {
                        ParallelMode.TENSOR_2P5D_ROW: row_rank,
                        ParallelMode.TENSOR_2P5D_COL: col_rank,
                        ParallelMode.TENSOR_2P5D_DEP: dep_rank,
                    }

        if hasattr(module, "bias") and module.bias is not None:
            if module.bias.dim() >= 1:
                bias_list = module.bias.chunk(tesseract_dim, dim=0)
                module.bias.data = bias_list[row_rank].contiguous()

                if hasattr(module.bias, "oslo_parallel"):
                    module.bias.oslo_parallel[ParallelMode.TENSOR_2P5D_ROW] = row_rank
                    module.bias.oslo_parallel[ParallelMode.TENSOR_2P5D_COL] = col_rank
                    module.bias.oslo_parallel[ParallelMode.TENSOR_2P5D_DEP] = dep_rank
                else:
                    module.bias.oslo_parallel = {
                        ParallelMode.TENSOR_2P5D_ROW: row_rank,
                        ParallelMode.TENSOR_2P5D_COL: col_rank,
                        ParallelMode.TENSOR_2P5D_DEP: dep_rank,
                    }

        _update_module_arguments(
            module=module,
            normalized_shape=module.weight.size()[0] * tesseract_dim,
            partitioned_dim=module.weight.size()[0],
            parallel_context=self.parallel_context,
            tesseract_dim=tesseract_dim,
            row_rank=row_rank,
            col_rank=col_rank,
            dep_rank=dep_rank,
            data_parallel_rank=data_parallel_rank,
            pipeline_parallel_rank=pipeline_parallel_rank,
            tensor_parallel_size=tensor_parallel_size,
            pipeline_parallel_size=pipeline_parallel_size,
            orig_module=copy.deepcopy(module.__class__),
        )
        module.__class__ = LayerNorm2p5D
        return module

    def _slice_head(self, module, reversed, gather_output):
        if module.weight is not self.module.get_input_embeddings().weight:
            self._slice_linear(
                module=module,
                reversed=reversed,
                fusion_degree=1,
                slice_bias=True,
            )
            _update_module_arguments(
                module=module,
                gather_output=not is_oslo_model(self.module) and gather_output,
            )
        else:
            tesseract_dim = self.parallel_context.get_world_size(
                ParallelMode.TENSOR_2P5D_COL
            )
            row_rank = self.parallel_context.get_local_rank(
                ParallelMode.TENSOR_2P5D_ROW
            )
            col_rank = self.parallel_context.get_local_rank(
                ParallelMode.TENSOR_2P5D_COL
            )
            dep_rank = self.parallel_context.get_local_rank(
                ParallelMode.TENSOR_2P5D_DEP
            )
            data_parallel_rank = self.parallel_context.get_local_rank(ParallelMode.DATA)
            pipeline_parallel_rank = self.parallel_context.get_local_rank(
                ParallelMode.PIPELINE
            )
            tensor_parallel_size = self.parallel_context.get_world_size(
                ParallelMode.TENSOR
            )
            pipeline_parallel_size = self.parallel_context.get_world_size(
                ParallelMode.PIPELINE
            )

            if hasattr(module, "bias") and module.bias is not None:
                if module.bias.dim() >= 1:
                    bias_list = module.bias.data.chunk(tesseract_dim, dim=0)

                    module.bias.data = bias_list[row_rank].contiguous()

                    if hasattr(module.bias, "oslo_parallel"):
                        module.bias.oslo_parallel[
                            ParallelMode.TENSOR_2P5D_ROW
                        ] = row_rank
                        module.bias.oslo_parallel[
                            ParallelMode.TENSOR_2P5D_COL
                        ] = col_rank
                        module.weight.oslo_parallel[
                            ParallelMode.TENSOR_2P5D_DEP
                        ] = dep_rank
                    else:
                        module.bias.oslo_parallel = {
                            ParallelMode.TENSOR_2P5D_ROW: row_rank,
                            ParallelMode.TENSOR_2P5D_COL: col_rank,
                            ParallelMode.TENSOR_2P5D_DEP: dep_rank,
                        }

            _update_module_arguments(
                module=module,
                in_features=module.weight.size()[1],
                out_features=module.weight.size()[0],
                parallel_context=self.parallel_context,
                tesseract_dim=tesseract_dim,
                row_rank=row_rank,
                col_rank=col_rank,
                dep_rank=dep_rank,
                data_parallel_rank=data_parallel_rank,
                pipeline_parallel_rank=pipeline_parallel_rank,
                tensor_parallel_size=tensor_parallel_size,
                pipeline_parallel_size=pipeline_parallel_size,
                reversed=reversed,
                fusion_degree=1,
                skip_bias_add=False,
                gather_output=not is_oslo_model(self.module) and gather_output,
                orig_module=copy.deepcopy(module.__class__),
            )
        module.__class__ = Linear2p5D

    @torch.no_grad()
    def deparallelize(self):
        # must deparallelize embedding first than linear
        self._deparallelize_embedding()
        self._deparallelize_linear()
        self._deparallelize_layernorm()
        self._deparallelize_head()
        self._rollback_mp_arguments()

    def _rollback_mp_arguments(self):
        for module in self.module.modules():
            for elem in self.tensor_parallel_mapping.update_attrs(self.module):
                if hasattr(module, elem.name):
                    tesseract_dim = self.parallel_context.get_world_size(
                        ParallelMode.TENSOR_2P5D_COL
                    )
                    expanded_arg = getattr(module, elem.name) * tesseract_dim
                    setattr(module, elem.name, expanded_arg)

    def _deparallelize_embedding(self):
        for param_name, module in self.module.named_modules():
            if module.__class__ == VocabParallelEmbedding2p5D:
                self._gather_embedding(module)
            if module.__class__ == Embedding2p5D:
                self._gather_embedding(module)

    def _deparallelize_linear(self):
        for param_name, module in self.module.named_modules():
            if self.tensor_parallel_mapping.is_column_parallel(
                self.module, param_name
            ) or self.tensor_parallel_mapping.is_row_parallel(self.module, param_name):
                self._gather_linear(module)

    def _deparallelize_head(self):
        for param_name, module in self.module.named_modules():
            if self.tensor_parallel_mapping.is_head(
                self.module, param_name
            ) and isinstance(module, Linear2p5D):
                self._gather_head(module)

    def _deparallelize_layernorm(self):
        for param_name, module in self.module.named_modules():
            if module.__class__ == LayerNorm2p5D:
                self._gather_layernorm(module)

    def _gather_embedding(self, module):
        tesseract_dim = self.parallel_context.get_world_size(
            ParallelMode.TENSOR_2P5D_COL
        )
        if hasattr(module, "vocab_start_index") and hasattr(module, "vocab_end_index"):
            w = gather_2d(
                self.parallel_context, module.weight.data, tesseract_dim, col_first=True
            )

            assert hasattr(
                self.module, "orig_vocab_size"
            ), "wrapper's vocab embedding module must have attribute 'orig_vocab_size'."
            orig_vocab_size = self.module.orig_vocab_size
            module.weight.data = w[:orig_vocab_size, :].contiguous()

            _update_module_arguments(
                module=module,
                vocab_start_index=None,
                vocab_end_index=None,
                parallel_context=None,
                num_embeddings=module.weight.size()[0],
                embedding_dim=module.weight.size()[1],
                orig_module=None,
            )
        else:
            w = gather_1d(self.parallel_context, module.weight, tesseract_dim, 1)
            w = gather_1d(self.parallel_context, w, tesseract_dim, 1)
            module.weight.data = w

            _update_module_arguments(
                module=module,
                parallel_context=None,
                embedding_dim=module.weight.size()[1],
            )
        module.__class__ = nn.Embedding

    def _gather_head(self, module: Linear2p5D):
        if module.weight is not self.module.get_input_embeddings().weight:
            return self._gather_linear(module)
        elif hasattr(module, "bias") and module.bias is not None:
            tesseract_dim = self.parallel_context.get_world_size(
                ParallelMode.TENSOR_2P5D_COL
            )

            b = gather_1d(self.parallel_context, module.bias.data, tesseract_dim, 0)

            module.bias.data = b[: module.weight.size()[0]]

        _update_module_arguments(
            module=module,
            in_features=module.weight.size()[1],
            out_features=module.weight.size()[0],
            parallel_context=self.parallel_context,
            skip_bias_add=module.skip_bias_add
            if hasattr(module, "skip_bias_add")
            else False,
        )
        del module.row_rank
        del module.col_rank
        del module.dep_rank
        del module.tesseract_dim
        del module.data_parallel_rank
        del module.pipeline_parallel_rank
        del module.tensor_parallel_size
        del module.pipeline_parallel_size
        del module.reversed
        del module.fusion_degree
        del module.orig_module
        del module.gather_output
        del module.parallel_context

        module.__class__ = nn.Linear

    def _gather_linear(self, module: Linear2p5D):
        is_reversed = module.reversed
        fusion_degree = module.fusion_degree
        # slice_bias = module.slice_bias

        tesseract_dim = self.parallel_context.get_world_size(
            ParallelMode.TENSOR_2P5D_COL
        )

        w = gather_2d(
            self.parallel_context,
            module.weight.data,
            tesseract_dim=tesseract_dim,
            col_first=True,
        )
        if fusion_degree > 1:
            w = self._reconstruct_combined_qkv(w, tesseract_dim, fusion_degree, False)
        if is_reversed:
            w = w.t()
        module.weight.data = w

        if hasattr(module, "bias") and module.bias is not None:
            b = gather_1d(self.parallel_context, module.bias.data, tesseract_dim, 0)
            if fusion_degree > 1:
                b = self._reconstruct_combined_qkv(
                    b, tesseract_dim, fusion_degree, True
                )
                b = b.view(b.size()[1:])
            module.bias.data = b

        _update_module_arguments(
            module=module,
            in_features=module.weight.size()[1],
            out_features=module.weight.size()[0],
            parallel_context=self.parallel_context,
            skip_bias_add=module.skip_bias_add
            if hasattr(module, "skip_bias_add")
            else False,
        )
        del module.row_rank
        del module.col_rank
        del module.dep_rank
        del module.tesseract_dim
        del module.data_parallel_rank
        del module.pipeline_parallel_rank
        del module.tensor_parallel_size
        del module.pipeline_parallel_size
        del module.reversed
        del module.fusion_degree
        del module.orig_module
        del module.gather_output
        del module.parallel_context

        module.__class__ = nn.Linear

    def _gather_layernorm(self, module):
        tesseract_dim = self.parallel_context.get_world_size(
            ParallelMode.TENSOR_2P5D_COL
        )
        if hasattr(module, "weight") and module.weight is not None:
            if module.weight.dim() >= 1:
                w = gather_1d(
                    self.parallel_context, module.weight.data, tesseract_dim, 0
                )
                module.weight.data = w

            if hasattr(module.weight, "oslo_parallel"):
                del module.weight.oslo_parallel

        if hasattr(module, "bias") and module.bias is not None:
            if module.bias.dim() >= 1:
                b = gather_1d(self.parallel_context, module.bias.data, tesseract_dim, 0)
                module.bias.data = b

            if hasattr(module.bias, "oslo_parallel"):
                del module.bias.oslo_parallel

        del module.partitioned_dim
        del module.row_rank
        del module.col_rank
        del module.dep_rank
        del module.tesseract_dim
        del module.data_parallel_rank
        del module.pipeline_parallel_rank
        del module.tensor_parallel_size
        del module.pipeline_parallel_size
        del module.orig_module
        _update_module_arguments(
            module,
            normalized_shape=module.weight.size()[0],
        )
        module.__class__ = nn.LayerNorm

    @staticmethod
    def _reconstruct_combined_qkv(tensor, tesseract_dim, fusion_degree, is_bias=False):
        last_dim = tensor.size()[-1]
        if is_bias is False:
            reshaped_w = tensor.view(tesseract_dim * fusion_degree, -1, last_dim)
            recon_w = (
                torch.cat(
                    [
                        reshaped_w[i * fusion_degree : (i + 1) * fusion_degree]
                        for i in range(tesseract_dim)
                    ],
                    1,
                )
                .view(-1, last_dim)
                .contiguous()
            )
        else:
            reshaped_w = tensor.view(fusion_degree * tesseract_dim, -1)
            recon_w = (
                torch.cat(
                    [
                        reshaped_w[i * fusion_degree : (i + 1) * fusion_degree]
                        for i in range(tesseract_dim)
                    ],
                    1,
                )
                .view(-1, last_dim)
                .contiguous()
            )
        return recon_w

    @staticmethod
    def _reconstrunct_combined_qkv_bias(tensor, tessearct_dim, fusion_degree):
        tensor = [
            [tensor[j * tessearct_dim + k] for k in range(tessearct_dim)]
            for j in range(fusion_degree)
        ]
        tensor = list(map(lambda x: torch.cat([*x], dim=0), zip(*tensor)))
        tensor = [tensor[j] for j in range(tessearct_dim)]
        return tensor<|MERGE_RESOLUTION|>--- conflicted
+++ resolved
@@ -12,18 +12,15 @@
 )
 from oslo.torch.nn.modules.linear import Linear, Linear2p5D
 from oslo.torch.nn.modules.layer_norm import LayerNorm2p5D
-<<<<<<< HEAD
 from oslo.torch.nn.parallel.tensor_parallel._parallel_2p5d._ops import (
     split_batch_2p5d,
     gather_2d,
     gather_1d,
 )
 
-=======
 from oslo.torch.distributed.nn.functional import (
     scatter,
 )
->>>>>>> abd9906e
 from oslo.torch.nn.parallel.tensor_parallel.mapping import (
     TensorParallelMapping,
 )
@@ -57,9 +54,8 @@
         module: nn.Module,
         parallel_context: ParallelContext,
         mapping: dict = None,
-        module_args: dict = None,
     ):
-        super().__init__(module, parallel_context, mapping, module_args)
+        super().__init__(module, parallel_context, mapping)
         self.module = module
         self.parallel_context = parallel_context
         self.device = torch.cuda.current_device()
@@ -72,15 +68,6 @@
                     "`mapping` must be input if the model is not huggingface model."
                 )
 
-        if module_args is None:
-            if is_huggingface_model(module):
-                module_args = module.config
-            else:
-                raise ValueError(
-                    "`config` must be input if the model is not huggingface model."
-                )
-
-        self.config = module_args
         self.tensor_parallel_mapping = TensorParallelMapping(mapping)
         self._parallelize()
 
