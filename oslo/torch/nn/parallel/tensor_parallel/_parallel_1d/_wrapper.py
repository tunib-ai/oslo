import copy

import torch
import torch.nn as nn
import torch.distributed as dist

from oslo.torch.distributed import ParallelContext, ParallelMode
from oslo.torch.nn.modules.embedding import (
    VocabParallelEmbedding1D,
    Embedding1D,
    VocabUtility,
)
from oslo.torch.nn.modules.linear import (
    ColLinear1D,
    RowLinear1D,
)
from oslo.torch.nn.modules.layer_norm import (
    LayerNorm1D,
)
from oslo.torch.nn.parallel.tensor_parallel.mapping import (
    TensorParallelMapping,
)
from oslo.torch.nn.parallel.utils import (
    _update_module_arguments,
    is_huggingface_model,
    is_oslo_model,
)
from oslo.torch.nn.parallel.tensor_parallel._base_wrapper import (
    BaseTensorParallelWrapper,
)
from oslo.transformers.mapping_utils import (
    _TensorParallelMappingForHuggingFace,
)


class _TensorParallel1D(BaseTensorParallelWrapper):
    """
    PyTorch module for 1D tensor parallelism

    Args:
        module (nn.Module): model object
        parallel_context (ParallelContext): parallel context object
        mapping (dict): custom tensor parallel mapping
    """

    def __init__(
        self,
        module: nn.Module,
        parallel_context: ParallelContext,
        mapping: dict = None,
        module_args: dict = None
    ):
        super().__init__(module, parallel_context)
        self.module = module
        self.parallel_context = parallel_context
        self.device = torch.cuda.current_device()

        if mapping is None:
            if is_huggingface_model(module):
                mapping = _TensorParallelMappingForHuggingFace().get_mapping(module)
            else:
                raise ValueError(
                    "`mapping` must be input if the model is not huggingface model."
                )

        if module_args is None:
            if is_huggingface_model(module):
                module_args = module.config
            else:
                raise ValueError(
                    "`config` must be input if the model is not huggingface model."
                )

        self.config = module_args
        self.tensor_parallel_mapping = TensorParallelMapping(mapping)
        self._parallelize()

    def forward(self, *args, **kwargs):
        return self.module(*args, **kwargs)

    @torch.no_grad()
    def _parallelize(self):
        self._update_mp_arguments()
        self._parallelize_embedding()
        self._parallelize_linear()
        self._parallelize_layernorm()
        self._parallelize_head()
        _update_module_arguments(self.module, parallel_context=self.parallel_context)

    def _update_mp_arguments(self):
        for module in self.module.modules():
            for elem in self.tensor_parallel_mapping.update_attrs(self.module):
                if hasattr(module, elem.name):
                    world_size = self.parallel_context.get_world_size(
                        ParallelMode.TENSOR_1D
                    )
                    assert (
                        getattr(module, elem.name) % world_size == 0
                    ), f"{elem.name} ({getattr(module, elem.name)}) must be divisible by world_size ({world_size})."
                    reduced_arg = getattr(module, elem.name) // world_size
                    setattr(module, elem.name, reduced_arg)

    def _parallelize_embedding(self):
        for module in self.module.modules():
            if isinstance(module, nn.Embedding):
                self._slice_embedding(
                    module=module,
                )

    def _parallelize_layernorm(self):
        for module in self.module.modules():
            if isinstance(module, nn.LayerNorm):
                self._slice_layernorm(
                    module=module,
                )

    def _parallelize_linear(self):
        for param_name, module in self.module.named_modules():
            if self.tensor_parallel_mapping.is_column_parallel(self.module, param_name):
                self._column_slice_linear(
                    module=module,
                    reversed=self.tensor_parallel_mapping.is_reversed(
                        self.module, param_name
                    ),
                    fusion_degree=self.tensor_parallel_mapping.get_combined_qkv_degree(
                        self.module, param_name, module
                    ),
                    gather_output=self.tensor_parallel_mapping.is_gather_output(
                        self.module, param_name
                    ),
                )

            elif self.tensor_parallel_mapping.is_row_parallel(self.module, param_name):
                self._row_slice_linear(
                    module=module,
                    reversed=self.tensor_parallel_mapping.is_reversed(
                        self.module, param_name
                    ),
                    fusion_degree=1,
                )

    def _parallelize_head(self):
        for param_name, module in self.module.named_modules():
            if self.tensor_parallel_mapping.is_head(
                    self.module, param_name
            ) and isinstance(module, nn.Linear):
                self._slice_head(
                    module=module,
                    reversed=self.tensor_parallel_mapping.is_reversed(
                        self.module, param_name
                    ),
                )

    @staticmethod
    def _deconstruct_combined_qkv(tensor, world_size, fusion_degree, dim):
        tensor = [
            tensor[i * world_size : (i + 1) * world_size] for i in range(fusion_degree)
        ]
        tensor = list(map(lambda x: torch.cat([*x], dim=dim), zip(*tensor)))
        return tensor

    def _slice_embedding(self, module):
        rank = self.parallel_context.get_local_rank(ParallelMode.TENSOR_1D)
        world_size = self.parallel_context.get_world_size(ParallelMode.TENSOR_1D)
        if module is self.module.get_input_embeddings():

            (
                vocab_start_index,
                vocab_end_index,
            ) = VocabUtility.vocab_range_from_global_vocab_size(
                module.num_embeddings, rank, world_size
            )

            weight_list = module.weight.chunk(world_size, dim=0)

            module.weight.data = weight_list[rank].contiguous()

            _update_module_arguments(
                module=module,
                vocab_start_index=vocab_start_index,
                vocab_end_index=vocab_end_index,
                parallel_context=self.parallel_context,
                world_size=world_size,
                num_embeddings=module.weight.size()[0],
                orig_module=copy.deepcopy(module.__class__),
            )
            module.__class__ = VocabParallelEmbedding1D
        else:
            weight_list = module.weight.data.chunk(world_size, dim=1)
            module.weight.data = weight_list[rank].contiguous()

            _update_module_arguments(
                module=module,
                parallel_context=self.parallel_context,
                world_size=world_size,
                embedding_dim=module.weight.size()[1],
                orig_module=copy.deepcopy(module.__class__),
            )
            module.__class__ = Embedding1D

        if hasattr(module.weight, "oslo_parallel"):
            module.weight.oslo_parallel[ParallelMode.TENSOR_1D] = rank
        else:
            module.weight.oslo_parallel = {ParallelMode.TENSOR_1D: rank}

    def _slice_linear(
        self,
        module: nn.Module,
        reversed: bool,
        fusion_degree: int,
        slice_bias: bool,
        dim: int,
    ):
        rank = self.parallel_context.get_local_rank(ParallelMode.TENSOR_1D)
        world_size = self.parallel_context.get_world_size(ParallelMode.TENSOR_1D)

        if reversed:
            module.weight.data = module.weight.data.t()

        weight_list = module.weight.data.chunk(fusion_degree * world_size, dim=dim)

        if fusion_degree > 1:
            weight_list = self._deconstruct_combined_qkv(
                weight_list,
                world_size,
                fusion_degree,
                dim=dim,
            )

        module.weight.data = weight_list[rank].contiguous()

        if hasattr(module.weight, "oslo_parallel"):
            module.weight.oslo_parallel[ParallelMode.TENSOR_1D] = rank
        else:
            module.weight.oslo_parallel = {ParallelMode.TENSOR_1D: rank}

        if hasattr(module, "bias") and module.bias is not None:
            if slice_bias is True and module.bias.dim() >= 1:
                bias_list = module.bias.data.chunk(fusion_degree * world_size, dim=0)

                if fusion_degree > 1:
                    bias_list = self._deconstruct_combined_qkv(
                        bias_list,
                        world_size,
                        fusion_degree,
                        dim=0,
                    )

                module.bias.data = bias_list[rank].contiguous()

                if hasattr(module.bias, "oslo_parallel"):
                    module.bias.oslo_parallel[ParallelMode.TENSOR_1D] = rank
                else:
                    module.bias.oslo_parallel = {ParallelMode.TENSOR_1D: rank}

    def _column_slice_linear(
        self,
        module: nn.Module,
        reversed: bool,
        fusion_degree: int,
        gather_output: bool,
    ):
        world_size = self.parallel_context.get_world_size(ParallelMode.TENSOR_1D)
        self._slice_linear(
            module=module,
            reversed=reversed,
            fusion_degree=fusion_degree,
            slice_bias=True,
            dim=0,
        )

        _update_module_arguments(
            module=module,
            in_features=module.weight.size()[1],
            out_features=module.weight.size()[0],
            parallel_context=self.parallel_context,
            world_size=world_size,
            reversed=reversed,
            fusion_degree=fusion_degree,
            orig_module=copy.deepcopy(module.__class__),
            gather_output=gather_output,
            skip_bias_add=module.skip_bias_add
            if hasattr(module, "skip_bias_add")
            else False,
        )
        module.__class__ = ColLinear1D

    def _row_slice_linear(self, module: nn.Module, reversed: bool, fusion_degree: int):
        world_size = self.parallel_context.get_world_size(ParallelMode.TENSOR_1D)
        self._slice_linear(
            module=module,
            reversed=reversed,
            fusion_degree=fusion_degree,
            slice_bias=False,
            dim=1,
        )
        _update_module_arguments(
            module=module,
            in_features=module.weight.size()[1],
            out_features=module.weight.size()[0],
            parallel_context=self.parallel_context,
            world_size=world_size,
            reversed=reversed,
            fusion_degree=fusion_degree,
            orig_module=copy.deepcopy(module.__class__),
            parallel_input=True,
            skip_bias_add=module.skip_bias_add
            if hasattr(module, "skip_bias_add")
            else False,
        )
        module.__class__ = RowLinear1D

    def _slice_layernorm(self, module):
        world_size = self.parallel_context.get_world_size(ParallelMode.TENSOR_1D)
        _update_module_arguments(
            module=module,
            normalized_shape=module.weight.size()[0],
            partitioned_dim=module.weight.size()[0],
            parallel_context=self.parallel_context,
            world_size=world_size,
            orig_module=copy.deepcopy(module.__class__),
        )
        module.__class__ = LayerNorm1D

    def _slice_head(self, module, reversed):
        world_size = self.parallel_context.get_world_size(ParallelMode.TENSOR_1D)
        if module.weight is not self.module.get_input_embeddings().weight:
            self._column_slice_linear(
                module=module,
                reversed=reversed,
                fusion_degree=1,
                gather_output=not is_oslo_model(self.module),
            )
        else:
            _update_module_arguments(
                module=module,
                parallel_context=self.parallel_context,
                world_size=world_size,
                reversed=reversed,
                fusion_degree=1,
                orig_module=copy.deepcopy(module.__class__),
                gather_output=not is_oslo_model(self.module),
                skip_bias_add=module.skip_bias_add
                if hasattr(module, "skip_bias_add")
                else False,
            )
<<<<<<< HEAD
        module.__class__ = ColLinear1D
=======
        module.__class__ = ColumnParallelLinear

    @torch.no_grad()
    def deparallelize(self):
        self._deparallelize_linear()
        self._deparallelize_embedding()
        self._rollback_mp_arguments()

    def _rollback_mp_arguments(self):
        for module in self.module.modules():
            for elem in self.tensor_parallel_mapping.update_attrs(self.module):
                if hasattr(module, elem.name):
                    world_size = self.parallel_context.get_world_size(
                        ParallelMode.TENSOR_1D
                    )
                    expanded_arg = getattr(module, elem.name) * world_size
                    setattr(module, elem.name, expanded_arg)

    def _deparallelize_embedding(self):
        for param_name, module in self.module.named_modules():
            if module.__class__ == VocabParallelEmbedding1D:
                self._gather_embedding(module)
            if module.__class__ == Embedding1D:
                self._gather_embedding(module)

    def _deparallelize_linear(self):
        for param_name, module in self.module.named_modules():
            if self.tensor_parallel_mapping.is_column_parallel(self.module, param_name):
                self._gather_column_linear(module)

            elif self.tensor_parallel_mapping.is_row_parallel(self.module, param_name):
                self._gather_row_linear(module)

    def _gather_embedding(self, module):
        world_size = self.parallel_context.get_world_size(ParallelMode.TENSOR_1D)
        if hasattr(module, "vocab_start_index") and hasattr(module, "vocab_end_index"):
            # w = gather_2d(self.parallel_context, module.weight.data, world_size, col_first=True)
            tensor_list = [torch.zeros_like(module.weight.data) for _ in range(world_size)]
            dist.all_gather(
                tensor_list,
                module.weight.data.contiguous(),
                self.parallel_context.get_group(ParallelMode.TENSOR_1D),
            )
            w = torch.cat(tensor_list, dim=0)

            assert hasattr(
                self.module, "orig_vocab_size"
            ), "wrapper's vocab embedding module must have attribute 'orig_vocab_size'."
            orig_vocab_size = self.module.orig_vocab_size

            module.weight.data = w[:orig_vocab_size, :]

            _update_module_arguments(
                module=module,
                vocab_start_index=None,
                vocab_end_index=None,
                parallel_context=None,
                num_embeddings=module.weight.size()[0],
                embedding_dim=module.weight.size()[1],
                orig_module=None
            )
        else:
            tensor_list = [torch.zeros_like(module.weight.data) for _ in range(world_size)]
            dist.all_gather(
                tensor_list,
                module.weight.data.contiguous(),
                self.parallel_context.get_group(ParallelMode.TENSOR_1D),
            )
            w = torch.cat(tensor_list, dim=1)
            module.weight.data = w

            _update_module_arguments(
                module=module,
                parallel_context=None,
                embedding_dim = module.weight.size()[1]
            )
        module.__class__ = nn.Embedding

    def _gather_linear(self, module, dim=1):
        is_reversed = module.reversed
        fusion_degree = module.fusion_degree

        world_size = self.parallel_context.get_world_size(ParallelMode.TENSOR)

        w = self._reconstruct_combined_qkv(module.weight, world_size, fusion_degree, dim)
        if is_reversed:
            w = w.t()
        module.weight.data = w

        if hasattr(module, "bias") and module.bias is not None and dim != 1:
            b = self._reconstruct_combined_qkv(module.bias, world_size, fusion_degree, dim)
            module.bias.data = b

        _update_module_arguments(
            module=module,
            in_features=module.weight.size()[1],
            out_features=module.weight.size()[0],
            parallel_context=self.parallel_context,
            skip_bias_add=module.skip_bias_add
            if hasattr(module, "skip_bias_add")
            else False,
        )

        del module.reversed
        del module.fusion_degree
        del module.orig_module
        del module.parallel_context
        module.__class__ = nn.Linear

    def _gather_column_linear(self, module):
        self._gather_linear(module, dim=0)

    def _gather_row_linear(self, module):
        self._gather_linear(module, dim=1)

    def _reconstruct_combined_qkv(self, tensor, world_size, fusion_degree, dim: int):
        tensor_list = tensor.chunk(fusion_degree, dim=dim)
        result_list = []
        for w in tensor_list:
            w_list = [torch.zeros_like(w) for _ in range(world_size)]
            dist.all_gather(w_list, w, self.parallel_context.get_group(ParallelMode.TENSOR_1D))
            result_list.append(torch.cat(w_list, dim=dim))
        return torch.cat(result_list, dim=dim)
>>>>>>> 731650cf
<|MERGE_RESOLUTION|>--- conflicted
+++ resolved
@@ -344,10 +344,7 @@
                 if hasattr(module, "skip_bias_add")
                 else False,
             )
-<<<<<<< HEAD
         module.__class__ = ColLinear1D
-=======
-        module.__class__ = ColumnParallelLinear
 
     @torch.no_grad()
     def deparallelize(self):
@@ -469,5 +466,4 @@
             w_list = [torch.zeros_like(w) for _ in range(world_size)]
             dist.all_gather(w_list, w, self.parallel_context.get_group(ParallelMode.TENSOR_1D))
             result_list.append(torch.cat(w_list, dim=dim))
-        return torch.cat(result_list, dim=dim)
->>>>>>> 731650cf
+        return torch.cat(result_list, dim=dim)