--- conflicted
+++ resolved
@@ -1,11 +1,8 @@
 from typing import Any
 
 import torch
-<<<<<<< HEAD
 import torch.distributed as dist
-=======
 import torch.nn.functional as F
->>>>>>> abd9906e
 from torch import Tensor
 
 from oslo.torch.distributed import ParallelMode, ParallelContext
@@ -208,7 +205,18 @@
     return _ScatterTensor1D.apply(inputs, dim, parallel_context)
 
 
-<<<<<<< HEAD
+def reduce_scatter_tensor_1d(
+    inputs: Tensor, dim: int, parallel_context: ParallelContext
+):
+    return _ReduceScatterTensor1D.apply(inputs, dim, parallel_context)
+
+
+def memory_priority_linear(
+    inputs: Tensor, weight: Tensor, parallel_context: ParallelContext
+):
+    return _MemoryPriorityLinear.apply(inputs, weight, parallel_context)
+
+
 def split_1d(parallel_context, tensor, summa_dim, dim=-1):
     tensor = tensor.chunk(summa_dim, dim=dim)[
         parallel_context.get_local_rank(ParallelMode.TENSOR_1D)
@@ -224,16 +232,4 @@
         parallel_context.get_group(ParallelMode.TENSOR_1D),
     )
     tensor = torch.cat(tensor_list, dim=dim)
-    return tensor
-=======
-def reduce_scatter_tensor_1d(
-    inputs: Tensor, dim: int, parallel_context: ParallelContext
-):
-    return _ReduceScatterTensor1D.apply(inputs, dim, parallel_context)
-
-
-def memory_priority_linear(
-    inputs: Tensor, weight: Tensor, parallel_context: ParallelContext
-):
-    return _MemoryPriorityLinear.apply(inputs, weight, parallel_context)
->>>>>>> abd9906e
+    return tensor